--- conflicted
+++ resolved
@@ -27,28 +27,6 @@
   </properties>
 
   <body>
-<<<<<<< HEAD
-   
-  <section name="구문 빌더">
-  <subsection name="Request For Translation">
-  <p>This section is outdated in the Korean version. Please refer to the English manual. Any help with the Korean translation will be really welcome.</p>
-  </subsection>
-
-  <subsection name="SelectBuilder">
-  <p>자바 개발자에게 가장 끔찍한 일중 하나는 자바 코드에서 내장 SQL 을 처리하는 것이다. SQL 은 항상 동적으로 생성되기
-때문에 그렇다. 반면에 파일이나 저장 프로시저를 외부에 둘수도 있다. 이미 그렇게 하고 있다면, MyBatis 는 XML 매핑에서
-동적으로 SQL 을 생성하기 위한 강력한 대답이 될 것이다. 어쨌든 때때로 자바코드에서 SQL 구문을 문자열을 만들어야 할
-필요가 종종 있다. 이 경우, MyBatis 는 좀더 쉽게 만들도록 해준다. 이 기능은 + 기호, 따옴표, 개행문자 그리고 콤마와
-AND 등의 포맷팅에 관련된 작업을 줄여준다. 자바 코드에서 SQL 코드를 동적으로 생성하는 것은 정말 끔찍하다.</p>
-  <p>MyBatis 3 은 이 문제는 다루기 위해 다른 컨셉을 소개한다. 단계별로 SQL 구문을 만들도록 메서드를 호출하는 클래스의
-인스턴스를 생성 할 수 있다. 하지만 그 후 SQL 은 SQL 이라기 보다는 자바에 가까운 형태로 끝나게 된다. 대신 조금 다른
-것을 시도할 것이다.</p>
-  <p><strong>SelectBuilder 의 비밀</strong></p>
-  <p>SelectBuilder 클래스는 마법스럽지는 않다. 어떻게 작동하는지 모른다면 좋은 선택이라고 보기에도 어렵다. 그래서 바로
-살펴보자. SelectBuilder 는 깔끔한 문법이 가능하도록 Static Import 와 ThreadLocal 변수의 조합을 사용한다. 생성하는
-메서드는 다음과 같다.</p>
-<source><![CDATA[public String selectBlogsSql() {
-=======
     <section name="SQL Builder 클래스">
       <subsection name="문제점">
         <p>자바코드에서 SQL을 작성하는 작업은 자바 개발자를 가장 힘들게 하는 것중 하나이다. 
@@ -385,7 +363,6 @@
         <source><![CDATA[
 /* 향후 제거예정 */
 public String selectBlogsSql() {
->>>>>>> b9090a61
   BEGIN(); // Clears ThreadLocal variable
   SELECT("*");
   FROM("BLOG");
